--- conflicted
+++ resolved
@@ -111,18 +111,15 @@
 def validate_arguments(args, parser):
     logging.basicConfig(level=args.log_level)
 
-<<<<<<< HEAD
     # App command has different authentication requirements
     if hasattr(args, "app") and args.app is not None:
         # App command uses App ID + PEM file instead of GH_TOKEN
         args_dict = vars(args)
         args_dict["gh_token"] = None  # App command doesn't use this
-=======
-    if "GH_TOKEN" not in os.environ:
+    elif "GH_TOKEN" not in os.environ:
         gh_token = input(
             "No 'GH_TOKEN' environment variable set! Please enter a GitHub PAT.\n"
         )
->>>>>>> 60412afe
     else:
         # Regular commands need GH_TOKEN
         if "GH_TOKEN" not in os.environ:
