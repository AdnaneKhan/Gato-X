--- conflicted
+++ resolved
@@ -72,22 +72,14 @@
 
             return set(candidates)
         else:
-<<<<<<< HEAD
-            self.output.warn(
-                f"Failed to search organization '{organization}' "
-                f"({result.status_code})!"
-            )
-            # TODO: Check for auth issues here too!
-=======
             if result.status_code == 403:
-                print('[-] Secondary rate limit hit!')
+                self.output.warn('[-] Secondary rate limit hit!')
             elif result.status_code == 422:
-                print('[-] Search failed with reponse code 422!')
+                self.output.warn('[-] Search failed with reponse code 422!')
                 context = result.json()
 
                 if 'errors' in context and len(context['errors']) > 0:
-                    print("\tError message from GitHub:\n"
+                    self.output.warn("\tError message from GitHub:\n"
                           f"\t{context['errors'][0]['message']}")
 
->>>>>>> 9a0ebf77
             return set()