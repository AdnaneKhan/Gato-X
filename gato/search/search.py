import logging
import requests
import json

from gato.github import Search
from gato.github import Api

from gato.cli import Output

logger = logging.getLogger(__name__)


class Searcher:
    """Class that encapsulates functionality to use the GitHub code search API.
    """

    def __init__(
        self,
        pat: str,
        socks_proxy: str = None,
        http_proxy: str = None,
        github_url: str = None,
    ):
        self.api = Api(
            pat,
            socks_proxy=socks_proxy,
            http_proxy=http_proxy,
            github_url=github_url,
        )

        self.socks_proxy = socks_proxy
        self.http_proxy = http_proxy
        self.user_perms = None

    def __setup_user_info(self):
        """Checks the PAT to ensure that it is valid and retrieves the
        associated scopes.

        Returns:
            bool: If the PAT is associated with a valid user.
        """
        if not self.user_perms:
            self.user_perms = self.api.check_user()
            if not self.user_perms:
                Output.error("This token cannot be used for enumeration!")
                return False

            Output.info(
                f"The authenticated user is: "
                f"{Output.bright(self.user_perms['user'])}"
            )
            if len(self.user_perms["scopes"]) > 0:
                Output.info(
                    f"The GitHub Classic PAT has the following scopes: "
                    f'{Output.yellow(", ".join(self.user_perms["scopes"]))}'
                )
            else:
                Output.warn("The token has no scopes!")

        return True

    def use_sourcegraph_api(
            self,
            organization: str,
            query=None,
            output_text=None):
        """
        This method is used to search for repositories in an organization using the Sourcegraph API.
        It constructs a search query and sends a GET request to the Sourcegraph search API.
        The results are streamed and added to a set.

        Args:
            organization (str): The name of the organization to search in.
            query (str, optional): A custom search query. If not provided, a default query is used.

        Returns:
            set: A set of search results.
        """
        repo_filter = f"repo:{organization}/ " if organization else ""
        url = "https://sourcegraph.com/.api/search/stream"
        headers = {"Content-Type": "application/json"}
        params = {
            "q": (
<<<<<<< HEAD
                "context:global "
                "self-hosted OR "
                "(runs-on AND NOT "
                "/(ubuntu-16.04|ubuntu-18.04|ubuntu-20.04|ubuntu-22.04|ubuntu-latest|"
                "windows-2019|windows-2022|windows-latest|macos-11|macos-12|macos-13|"
                "macos-12-xl|macos-13-xl|macos-latest)/) "
=======
                "('self-hosted' OR "
                "(/runs-on/ AND NOT "
                "/(ubuntu-16.04|ubuntu-18.04|ubuntu-20.04|ubuntu-22.04|ubuntu-latest|"
                "windows-2019|windows-2022|windows-latest|macos-11|macos-12|macos-13|"
                "macos-12-xl|macos-13-xl|macos-latest|matrix.[a-zA-Z]\\s)/)) "
>>>>>>> 4b37e19b
                f"{repo_filter}"
                "lang:YAML file:.github/workflows/ count:30000"
            )
        }
        if query:
            Output.info(
                f"Searching SourceGraph with the following query: {Output.bright(query)}"
            )
            params["q"] = query
        else:
            Output.info(
                f"Searching SourceGraph with the default Gato query: {Output.bright(params['q'])}"
            )
        response = requests.get(url, headers=headers, params=params, stream=True)
        results = set()
<<<<<<< HEAD
        print(response.text)
=======

>>>>>>> 4b37e19b
        if response.status_code == 200:
            for line in response.iter_lines():
                if line and line.decode().startswith("data:"):
                    json_line = line.decode().replace("data:", "").strip()
                    event = json.loads(json_line)
<<<<<<< HEAD

                    if "title" in event and event["title"] == "Unable To Process Query":
                        Output.error("SourceGraph was unable to process the query!")
                        Output.error(f"Error: {Output.bright(event['description'])}")
                        return False

=======
>>>>>>> 4b37e19b
                    for element in event:
                        if "repository" in element:
                            results.add(
                                element["repository"].replace("github.com/", "")
                            )
<<<<<<< HEAD
        else:
            Output.error(
                f"SourceGraph returned an error: {Output.bright(response.status_code)}"
            )
            return False

        return sorted(results)
=======

        return results
>>>>>>> 4b37e19b

    def use_search_api(self, organization: str, query=None):
        """Utilize GitHub Code Search API to try and identify repositories
        using self-hosted runners. This is subject to a high false-positive
        rate because any occurance of 'self-hosted' within a YAML file will
        yield a positive result. This is ideally used as a first line method to
        retrieve a list of candidate repos that can then be enumerated using
        methods like YAML parsing and action log analysis.

        Args:
            organization (str): Organization to enumerate using
            the GitHub code search API.
            query (str, optional): Custom code-search query.

        Returns:
            list: List of repositories suspected of using self-hosted runners
            as identified by GitHub code search.
        """
        self.__setup_user_info()

        if not self.user_perms:
            return False

        api_search = Search(self.api)

        if query:
            Output.info(
                f"Searching GitHub with the following query: {Output.bright(query)}"
            )
        else:
            Output.info(
                f"Searching repositories within {Output.bright(organization)} "
                "using the GitHub Code Search API for 'self-hosted' within "
                "YAML files."
            )
        candidates = api_search.search_enumeration(
            organization, custom_query=query
        )

<<<<<<< HEAD
        return sorted(candidates)
=======
        return candidates
>>>>>>> 4b37e19b

    def present_results(self, results, output_text=None):
        """
        This method is used to present the results of the search. It first
        prints the number of non-fork repositories that matched the criteria.
        If an output_text file path is provided, it writes the results into
        that file. Finally, it prints each result in a tabbed format.

        Args:
            results (list): A list of non-fork repositories that matched the
            criteria.
            output_text (str, optional): The file path where the results
            should be written. Defaults to None.
        """
        Output.result(
            f"Identified {len(results)} non-fork repositories that matched "
            "the criteria!"
        )

        if output_text:
            with open(output_text, "w") as file_output:
                for candidate in results:
                    file_output.write(f"{candidate}\n")

        for candidate in results:
            Output.tabbed(candidate)<|MERGE_RESOLUTION|>--- conflicted
+++ resolved
@@ -81,20 +81,12 @@
         headers = {"Content-Type": "application/json"}
         params = {
             "q": (
-<<<<<<< HEAD
                 "context:global "
                 "self-hosted OR "
                 "(runs-on AND NOT "
                 "/(ubuntu-16.04|ubuntu-18.04|ubuntu-20.04|ubuntu-22.04|ubuntu-latest|"
                 "windows-2019|windows-2022|windows-latest|macos-11|macos-12|macos-13|"
                 "macos-12-xl|macos-13-xl|macos-latest)/) "
-=======
-                "('self-hosted' OR "
-                "(/runs-on/ AND NOT "
-                "/(ubuntu-16.04|ubuntu-18.04|ubuntu-20.04|ubuntu-22.04|ubuntu-latest|"
-                "windows-2019|windows-2022|windows-latest|macos-11|macos-12|macos-13|"
-                "macos-12-xl|macos-13-xl|macos-latest|matrix.[a-zA-Z]\\s)/)) "
->>>>>>> 4b37e19b
                 f"{repo_filter}"
                 "lang:YAML file:.github/workflows/ count:30000"
             )
@@ -110,31 +102,22 @@
             )
         response = requests.get(url, headers=headers, params=params, stream=True)
         results = set()
-<<<<<<< HEAD
-        print(response.text)
-=======
-
->>>>>>> 4b37e19b
         if response.status_code == 200:
             for line in response.iter_lines():
                 if line and line.decode().startswith("data:"):
                     json_line = line.decode().replace("data:", "").strip()
                     event = json.loads(json_line)
-<<<<<<< HEAD
 
                     if "title" in event and event["title"] == "Unable To Process Query":
                         Output.error("SourceGraph was unable to process the query!")
                         Output.error(f"Error: {Output.bright(event['description'])}")
                         return False
 
-=======
->>>>>>> 4b37e19b
                     for element in event:
                         if "repository" in element:
                             results.add(
                                 element["repository"].replace("github.com/", "")
                             )
-<<<<<<< HEAD
         else:
             Output.error(
                 f"SourceGraph returned an error: {Output.bright(response.status_code)}"
@@ -142,10 +125,6 @@
             return False
 
         return sorted(results)
-=======
-
-        return results
->>>>>>> 4b37e19b
 
     def use_search_api(self, organization: str, query=None):
         """Utilize GitHub Code Search API to try and identify repositories
@@ -185,11 +164,7 @@
             organization, custom_query=query
         )
 
-<<<<<<< HEAD
         return sorted(candidates)
-=======
-        return candidates
->>>>>>> 4b37e19b
 
     def present_results(self, results, output_text=None):
         """
