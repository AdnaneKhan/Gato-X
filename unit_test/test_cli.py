import pytest
import os
import pathlib
import requests  # If using the requests library

from unittest import mock
from unittest.mock import patch

from gatox.cli import cli
from gatox.util.arg_utils import read_file_and_validate_lines, is_valid_directory


@pytest.fixture(autouse=True)
def block_network_calls(monkeypatch):
    """
    Fixture to block real network calls during tests,
    raising an error if any attempt to send a request is made.
    """

    def mock_request(*args, **kwargs):
        raise RuntimeError("Blocked a real network call during tests.")

    monkeypatch.setattr(requests.sessions.Session, "request", mock_request)


@pytest.fixture(autouse=True)
def mock_settings_env_vars():
    """
    Fixture that mocks the GH_TOKEN environment variable
    for all tests in this module.
    """
    with mock.patch.dict(
        os.environ, {"GH_TOKEN": "ghp_AAAAAAAAAAAAAAAAAAAAAAAAAAAAAAAAAAAA"}
    ):
        yield


@patch("builtins.input", return_value="")
def test_cli_no_gh_token(mock_input, capfd):
    """Test case where no GH Token is provided"""
    del os.environ["GH_TOKEN"]

    with pytest.raises(SystemExit):
        cli.cli(["enumerate", "-t", "test"])

    mock_input.assert_called_with(
        "No 'GH_TOKEN' environment variable set! Please enter a GitHub" " PAT.\n"
    )


@mock.patch("gatox.cli.cli.Enumerator")
def test_cli_fine_grained_pat(mock_enumerate, capfd):
    """Test case where an unsupported PAT is provided."""
    os.environ["GH_TOKEN"] = "github_pat_AAAAAAAAAAAAAAAAAAAAAAAAAAAAAAAAAAAA"

    with pytest.raises(SystemExit):
        cli.cli(["enumerate", "-t", "test"])
    out, err = capfd.readouterr()
    assert "not supported" in err


@mock.patch("gatox.cli.cli.Enumerator")
def test_cli_s2s_token(mock_enumerate, capfd):
    """Test case where a service-to-service token is provided."""
    os.environ["GH_TOKEN"] = "ghs_AAAAAAAAAAAAAAAAAAAAAAAAAAAAAAAAAAAA"

    with pytest.raises(SystemExit):
        cli.cli(["enumerate", "-t", "test"])
    out, err = capfd.readouterr()
    assert "not support App tokens without machine flag" in err


@mock.patch("gatox.cli.cli.Enumerator")
def test_cli_s2s_token_no_machine(mock_enumerate, capfd):
    """Test case where a service-to-service token is provided."""
    os.environ["GH_TOKEN"] = "ghs_AAAAAAAAAAAAAAAAAAAAAAAAAAAAAAAAAAAA"

    with pytest.raises(SystemExit):
        cli.cli(["enumerate", "-r", "testOrg/testRepo"])
    out, err = capfd.readouterr()
    assert "not support App tokens without machine flag" in err


<<<<<<< HEAD
@mock.patch("gatox.cli.cli.Enumerator")
def test_cli_s2s_token_machine(mock_enumerate, capfd):
=======
@patch("gatox.enumerate.enumerate.Api.call_get")
@patch("gatox.enumerate.enumerate.Api.call_post")
def test_cli_s2s_token_machine(mock_post, mock_get, capfd):
>>>>>>> 66f99e56
    """Test case where a service-to-service token is provided."""
    import os
    from gatox.cli import cli  # [gatox/cli/cli.py](gatox/cli/cli.py)

    os.environ["GH_TOKEN"] = "ghs_AAAAAAAAAAAAAAAAAAAAAAAAAAAAAAAAAAAA"

    # Mock out the enumerator’s HTTP calls here as needed
    mock_get.return_value.status_code = 200
    mock_get.return_value.json.return_value = {"total_count": 0}
    mock_post.return_value.status_code = 200

    cli.cli(["enumerate", "-r", "testOrg/testRepo", "--machine"])
    out, _ = capfd.readouterr()
    assert "Allowing the use of a GitHub App token for single repo enumeration" in out


@mock.patch("gatox.cli.cli.Enumerator")
def test_cli_u2s_token(mock_enumerate, capfd):
    """Test case where a service-to-service token is provided."""
    os.environ["GH_TOKEN"] = "ghu_AAAAAAAAAAAAAAAAAAAAAAAAAAAAAAAAAAAA"

    with pytest.raises(SystemExit):
        cli.cli(["enumerate", "-t", "test"])
    out, err = capfd.readouterr()
    assert "Provided GitHub PAT is malformed or unsupported" in err


@mock.patch("gatox.cli.cli.Enumerator")
def test_cli_oauth_token(mock_enumerate, capfd):
    """Test case where a GitHub oauth token is provided."""
    os.environ["GH_TOKEN"] = "gho_AAAAAAAAAAAAAAAAAAAAAAAAAAAAAAAAAAAA"

    mock_instance = mock_enumerate.return_value
    mock_api = mock.MagicMock()
    mock_api.check_user.return_value = {
        "user": "testUser",
        "scopes": ["repo", "workflow"],
    }
    mock_api.get_user_type.return_value = "Organization"
    mock_instance.api = mock_api

    cli.cli(["enumerate", "-t", "test"])
    out, err = capfd.readouterr()

    mock_enumerate.return_value.enumerate_organization.assert_called_once()


@mock.patch("gatox.cli.cli.Enumerator")
def test_cli_old_token(mock_enumerate, capfd):
    """Test case where an old, but still potentially valid GitHub token is provided."""
    os.environ["GH_TOKEN"] = "43255147468edf32a206441ad296ce648f44ee32"

    mock_instance = mock_enumerate.return_value
    mock_api = mock.MagicMock()
    mock_api.check_user.return_value = {
        "user": "testUser",
        "scopes": ["repo", "workflow"],
    }
    mock_api.get_user_type.return_value = "Organization"
    mock_instance.api = mock_api

    cli.cli(["enumerate", "-t", "test"])
    out, err = capfd.readouterr()

    mock_instance.enumerate_organization.assert_called_once()


def test_cli_invalid_pat(capfd):
    """Test case where a clearly invalid PAT is provided."""
    os.environ["GH_TOKEN"] = "invalid"

    with pytest.raises(SystemExit):
        cli.cli(["enumerate", "-t", "test"])
    out, err = capfd.readouterr()
    assert "malformed" in err


def test_cli_double_proxy(capfd):
    """Test case where conflicing proxies are provided."""
    with pytest.raises(SystemExit):
        cli.cli(["-sp", "socks", "-p", "http", "enumerate", "-t", "test"])

    out, err = capfd.readouterr()
    assert "proxy at the same time" in err


def test_attack_bad_args1(capfd):
    """Test attack command without the attack method."""

    with pytest.raises(SystemExit):
        cli.cli(["attack", "-t", "test"])

    out, err = capfd.readouterr()
    assert "must select one" in err


def test_attack_bad_args2(capfd):
    """Test attack command with conflicting params."""
    curr_path = pathlib.Path(__file__).parent.resolve()

    with pytest.raises(SystemExit):
        cli.cli(
            [
                "attack",
                "-t",
                "test",
                "-pr",
                "-f",
                os.path.join(curr_path, "files/main.yaml"),
                "-n",
                "invalid",
            ]
        )

    out, err = capfd.readouterr()
    assert "cannot be used with a custom" in err


def test_attack_invalid_path(capfd):
    """Test attack command with an invalid path."""

    with pytest.raises(SystemExit):
        cli.cli(["attack", "-t", "test", "-pr", "-f", "path"])

    out, err = capfd.readouterr()
    assert "argument --custom-file/-f: The file: path does not exist!" in err


def test_repos_file_good():
    """Test that the good file is validated without errors."""
    curr_path = pathlib.Path(__file__).parent.resolve()

    res = read_file_and_validate_lines(
        os.path.join(curr_path, "files/test_repos_good.txt"),
        r"[A-Za-z0-9-_.]+\/[A-Za-z0-9-_.]+",
    )

    assert "someorg/somerepository" in res
    assert "some_org/some-repo" in res


def test_repos_file_bad(capfd):
    """Test that the good file is validated without errors."""
    curr_path = pathlib.Path(__file__).parent.resolve()

    with pytest.raises(SystemExit):
        cli.cli(
            ["enumerate", "-R", os.path.join(curr_path, "files/test_repos_bad.txt")]
        )

    out, err = capfd.readouterr()

    assert "invalid repository name!" in err


def test_valid_dir():
    """Test that the directory validation function works."""
    curr_path = pathlib.Path(__file__).parent.resolve()
    mock_parser = mock.MagicMock()

    res = is_valid_directory(mock_parser, os.path.join(curr_path, "files/"))

    assert res == os.path.join(curr_path, "files/")


def test_invalid_dir(capfd):
    """Test that the directory validation function works."""
    curr_path = pathlib.Path(__file__).parent.resolve()
    mock_parser = mock.MagicMock()

    res = is_valid_directory(mock_parser, os.path.join(curr_path, "invaliddir/"))

    assert res is None

    mock_parser.error.assert_called_with(
        "The directory {} does not exist!".format(
            os.path.join(curr_path, "invaliddir/")
        )
    )


@mock.patch("gatox.attack.runner.webshell.WebShell.runner_on_runner")
def test_attack_pr(mock_attack):
    """Test attack command using the pr method."""
    cli.cli(
        ["attack", "-t", "test", "-pr", "--target-os", "linux", "--target-arch", "x64"]
    )
    mock_attack.assert_called_once()


@mock.patch("gatox.attack.runner.webshell.WebShell.runner_on_runner")
def test_attack_pr_bados(mock_attack, capfd):
    """Test attack command using the pr method."""
    with pytest.raises(SystemExit):
        cli.cli(
            [
                "attack",
                "-t",
                "test",
                "-pr",
                "--target-os",
                "solaris",
                "--target-arch",
                "x64",
            ]
        )

    out, err = capfd.readouterr()
    assert "invalid choice: 'solaris'" in err


@mock.patch("gatox.attack.attack.Attacker.push_workflow_attack")
def test_attack_workflow(mock_attack):
    """Test attack command using the workflow method."""

    cli.cli(["attack", "-t", "test", "-w"])
    mock_attack.assert_called_once()


@mock.patch("os.path.isdir")
def test_enum_bad_args1(mock_dircheck, capfd):
    """Test enum command with invalid output location."""
    mock_dircheck.return_value = False

    with pytest.raises(SystemExit):
        cli.cli(["enum", "-o", "invalid"])

    out, err = capfd.readouterr()
    assert "--output-yaml/-o: The directory: invalid does not exist!" in err


def test_enum_bad_args2(capfd):
    """Test enum command without a type selection."""
    with pytest.raises(SystemExit):
        cli.cli(["enum"])

    out, err = capfd.readouterr()
    assert "type was specified" in err


def test_enum_bad_args3(capfd):
    """Test enum command with multiple type selections."""
    with pytest.raises(SystemExit):
        cli.cli(["enum", "-t", "test", "-r", "testorg/test2"])

    out, err = capfd.readouterr()
    assert "select one enumeration" in err


@mock.patch("gatox.enumerate.enumerate.Enumerator.self_enumeration")
def test_enum_self(mock_enumerate):
    """Test enum command using the self enumerattion."""

    mock_enumerate.return_value = [["org1"], ["org2"]]

    cli.cli(["enum", "-s"])
    mock_enumerate.assert_called_once()


@mock.patch("gatox.models.execution.Execution.add_repositories")
@mock.patch("gatox.models.execution.Execution.add_organizations")
@mock.patch("gatox.enumerate.enumerate.Enumerator.self_enumeration")
def test_enum_self_json_empty(mock_enumerate, mock_executor_org, mock_executor_repo):
    """Test enum command using the self enumerattion."""

    mock_enumerate.return_value = ([], ["repo1", "repo2"])

    cli.cli(["enum", "-s", "-oJ", "test.json"])
    mock_enumerate.assert_called_once()

    mock_executor_org.assert_called_with([])
    mock_executor_repo.assert_called_with(["repo1", "repo2"])


@mock.patch("gatox.cli.cli.Enumerator")
def test_enum_org(mock_enumerate):
    """Test enum command using the organization enumerattion."""

    mock_instance = mock_enumerate.return_value
    mock_api = mock.MagicMock()

    print(mock_instance)

    mock_api.check_user.return_value = {
        "user": "testUser",
        "scopes": ["repo", "workflow"],
    }
    mock_api.get_user_type.return_value = "Organization"
    mock_instance.api = mock_api

    cli.cli(["enum", "-t", "test"])

    mock_instance.enumerate_organization.assert_called_once()


@mock.patch("gatox.cli.cli.Enumerator")
def test_enum_user(mock_enumerate):
    """Test enum command using the organization enumeration."""

    mock_instance = mock_enumerate.return_value
    mock_api = mock.MagicMock()

    mock_api.check_user.return_value = {
        "user": "testUser",
        "scopes": ["repo", "workflow"],
    }
    mock_api.get_user_type.return_value = "User"
    mock_instance.api = mock_api

    cli.cli(["enum", "-t", "testUser"])

    mock_instance.enumerate_user.assert_called_once()


@mock.patch("gatox.enumerate.enumerate.Enumerator.enumerate_repos")
@mock.patch("gatox.util.read_file_and_validate_lines")
def test_enum_repos(mock_read, mock_enumerate):
    """Test enum command using the repo list."""
    curr_path = pathlib.Path(__file__).parent.resolve()
    mock_read.return_value = "repos"

    cli.cli(["enum", "-R", os.path.join(curr_path, "files/test_repos_good.txt")])
    mock_read.assert_called_once()
    mock_enumerate.assert_called_once()


@mock.patch("gatox.enumerate.enumerate.Enumerator.enumerate_repos")
def test_enum_repo(mock_enumerate):
    """Test enum command using the organization enumerattion."""
    cli.cli(["enum", "-r", "testorg/testrepo"])
    mock_enumerate.assert_called_once()


@mock.patch("gatox.search.search.Searcher.use_search_api")
def test_search(mock_search):
    """Test search command"""

    cli.cli(["search", "-t", "test"])
    mock_search.assert_called_once()


def test_long_repo_name(capfd):
    """Test enum command using name that is too long."""

    repo_name = "Org/" + "A" * 80

    with pytest.raises(SystemExit):
        cli.cli(["enum", "-r", repo_name])

    out, err = capfd.readouterr()

    assert "The maximum length is 79 characters!" in err


def test_invalid_repo_name(capfd):
    """Test enum command using invalid full repo name."""
    with pytest.raises(SystemExit):
        cli.cli(["enum", "-r", "RepoWithoutOrg"])

    out, err = capfd.readouterr()

    assert (
        "argument --repository/-r: The argument" " is not in the valid format!" in err
    )


@mock.patch("gatox.util.arg_utils.os.access")
def test_unreadable_file(mock_access, capfd):
    """Test enum command unreadable file."""
    curr_path = pathlib.Path(__file__).parent.resolve()

    mock_access.return_value = False

    with pytest.raises(SystemExit):
        cli.cli(["enum", "-R", os.path.join(curr_path, "files/bad_dir/bad_file")])

    out, err = capfd.readouterr()

    assert " is not readable" in err


@mock.patch("gatox.util.arg_utils.os.access")
def test_unwritable_dir(mock_access, capfd):
    """Test enum command unwriable dir."""
    curr_path = pathlib.Path(__file__).parent.resolve()

    mock_access.return_value = False

    with pytest.raises(SystemExit):
        cli.cli(
            [
                "enum",
                "-r",
                "testOrg/testRepo",
                "-o",
                os.path.join(curr_path, "files/bad_dir"),
            ]
        )

    out, err = capfd.readouterr()

    assert " is not writeable" in err<|MERGE_RESOLUTION|>--- conflicted
+++ resolved
@@ -81,14 +81,9 @@
     assert "not support App tokens without machine flag" in err
 
 
-<<<<<<< HEAD
-@mock.patch("gatox.cli.cli.Enumerator")
-def test_cli_s2s_token_machine(mock_enumerate, capfd):
-=======
 @patch("gatox.enumerate.enumerate.Api.call_get")
 @patch("gatox.enumerate.enumerate.Api.call_post")
 def test_cli_s2s_token_machine(mock_post, mock_get, capfd):
->>>>>>> 66f99e56
     """Test case where a service-to-service token is provided."""
     import os
     from gatox.cli import cli  # [gatox/cli/cli.py](gatox/cli/cli.py)
